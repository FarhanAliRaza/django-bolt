"""
Static file serving utilities for Django-Bolt.

Provides static file serving for Django admin and other static assets.
"""

import mimetypes
import os
import sys
from pathlib import Path
<<<<<<< HEAD
from typing import Optional, Tuple, List, Dict, Any, Union
=======
>>>>>>> e142a200

from django.conf import settings

<<<<<<< HEAD
def find_static_file(path: Union[str, Path]) -> Optional[str]:
=======
try:
    from django.contrib.staticfiles.finders import find
except ImportError:
    find = None

from ..exceptions import HTTPException
from ..responses import FileResponse


def find_static_file(path: str) -> str | None:
>>>>>>> e142a200
    """
    Find a static file using Django's static file finders.

    Args:
        path: Relative path to static file (e.g., 'admin/css/base.css')

    Returns:
        Absolute path to file if found, None otherwise
    """
    try:
        # First try STATIC_ROOT (collected static files in production)
<<<<<<< HEAD
        if hasattr(settings, 'STATIC_ROOT') and settings.STATIC_ROOT:
            path = str(path)  # Normalize for Django finders
=======
        if hasattr(settings, "STATIC_ROOT") and settings.STATIC_ROOT:
>>>>>>> e142a200
            static_root = Path(settings.STATIC_ROOT)
            file_path = static_root / path
            if file_path.exists() and file_path.is_file():
                return str(file_path)

        # Try using Django's static file finders (development mode)
        if find is not None:
            found_path = find(path)
            if found_path:
                return found_path

        # Fallback: check STATICFILES_DIRS
        if hasattr(settings, "STATICFILES_DIRS"):
            for static_dir in settings.STATICFILES_DIRS:
                if isinstance(static_dir, tuple):
                    static_dir = static_dir[1]  # (prefix, path) tuple
                file_path = Path(static_dir) / path
                if file_path.exists() and file_path.is_file():
                    return str(file_path)

    except Exception as e:
        print(f"[django-bolt] Warning: Error finding static file {path}: {e}", file=sys.stderr)

    return None


def guess_content_type(file_path: str) -> str:
    """
    Guess content type from file extension.

    Args:
        file_path: Path to file

    Returns:
        MIME type string
    """
    content_type, _ = mimetypes.guess_type(file_path)
    if content_type:
        return content_type

    # Fallback for common static file types
    ext = os.path.splitext(file_path)[1].lower()
    type_map = {
        ".css": "text/css",
        ".js": "application/javascript",
        ".json": "application/json",
        ".png": "image/png",
        ".jpg": "image/jpeg",
        ".jpeg": "image/jpeg",
        ".gif": "image/gif",
        ".svg": "image/svg+xml",
        ".ico": "image/x-icon",
        ".woff": "font/woff",
        ".woff2": "font/woff2",
        ".ttf": "font/ttf",
        ".eot": "application/vnd.ms-fontobject",
    }

    return type_map.get(ext, "application/octet-stream")


async def serve_static_file(path: str) -> tuple[int, list[tuple[str, str]], bytes]:
    """
    Serve a static file using Django's static file system.

    Args:
        path: Relative path to static file

    Returns:
        Response tuple: (status_code, headers, body)
    """
    # Security: prevent directory traversal
    if ".." in path or path.startswith("/"):
        raise HTTPException(400, "Invalid static file path")

    # Find the static file
    file_path = find_static_file(path)

    if not file_path:
        raise HTTPException(404, f"Static file not found: {path}")

    # Return FileResponse (Rust will handle streaming)
    content_type = guess_content_type(file_path)

    # Use FileResponse which returns the special file response format
    return FileResponse(file_path, headers={"content-type": content_type})


def register_static_routes(api, static_url: str | None = None):
    """
    Register static file serving routes on a BoltAPI instance.

    Args:
        api: BoltAPI instance
        static_url: Static URL prefix (default: from settings.STATIC_URL)
    """
    if static_url is None:
        if not hasattr(settings, "STATIC_URL") or not settings.STATIC_URL:
            # Static files not configured
            return
        static_url = settings.STATIC_URL.strip("/")

    if not static_url:
        static_url = "static"

    # Register catch-all route for static files
    route_pattern = f"/{static_url}/{{path:path}}"

    @api.get(route_pattern)
    async def serve_static(path: str):
        """Serve static files for Django admin and other apps."""
        return await serve_static_file(path)

    return serve_static<|MERGE_RESOLUTION|>--- conflicted
+++ resolved
@@ -4,20 +4,15 @@
 Provides static file serving for Django admin and other static assets.
 """
 
+from __future__ import annotations
+
 import mimetypes
 import os
 import sys
 from pathlib import Path
-<<<<<<< HEAD
-from typing import Optional, Tuple, List, Dict, Any, Union
-=======
->>>>>>> e142a200
 
 from django.conf import settings
 
-<<<<<<< HEAD
-def find_static_file(path: Union[str, Path]) -> Optional[str]:
-=======
 try:
     from django.contrib.staticfiles.finders import find
 except ImportError:
@@ -27,8 +22,7 @@
 from ..responses import FileResponse
 
 
-def find_static_file(path: str) -> str | None:
->>>>>>> e142a200
+def find_static_file(path: str | Path) -> str | None:
     """
     Find a static file using Django's static file finders.
 
@@ -38,14 +32,10 @@
     Returns:
         Absolute path to file if found, None otherwise
     """
+    path = str(path)  # Normalize Path to str at the start
     try:
         # First try STATIC_ROOT (collected static files in production)
-<<<<<<< HEAD
-        if hasattr(settings, 'STATIC_ROOT') and settings.STATIC_ROOT:
-            path = str(path)  # Normalize for Django finders
-=======
         if hasattr(settings, "STATIC_ROOT") and settings.STATIC_ROOT:
->>>>>>> e142a200
             static_root = Path(settings.STATIC_ROOT)
             file_path = static_root / path
             if file_path.exists() and file_path.is_file():
