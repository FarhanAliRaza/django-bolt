--- conflicted
+++ resolved
@@ -269,34 +269,6 @@
     has_upload_file_fields = False
 
     for field in msgspec.structs.fields(struct_type):
-<<<<<<< HEAD
-        fields_info.append(
-            {
-                "name": field.name,
-                "type": field.type,
-                "required": field.required,
-                "default": field.default,
-            }
-        )
-
-    def extract(param_map: dict[str, Any]) -> Any:
-        # Convert param values to appropriate types
-        converted = {}
-        for field_info in fields_info:
-            field_name = field_info["name"]
-            field_type = field_info["type"]
-
-            if field_name in param_map:
-                # Convert string value to appropriate type
-                value = param_map[field_name]
-                if isinstance(value, str):
-                    converted[field_name] = convert_primitive(value, field_type)
-                else:
-                    converted[field_name] = value
-            elif field_info["required"]:
-                raise HTTPException(status_code=422, detail=f"Missing required {param_type}: {field_name}")
-            # If not in param_map and not required, let msgspec use the default
-=======
         field_type = field.type
         is_upload = is_upload_file_type(field_type)
 
@@ -393,7 +365,6 @@
                         converted[field_name] = value
                 elif field_info["required"]:
                     raise HTTPException(status_code=422, detail=f"Missing required {param_type}: {field_name}")
->>>>>>> 7ba2d3c7
 
             try:
                 return msgspec.convert(converted, struct_type)
@@ -456,10 +427,6 @@
     return extract
 
 
-<<<<<<< HEAD
-def create_file_extractor(name: str, annotation: Any, default: Any, alias: str | None = None) -> Callable:
-    """Create a pre-compiled extractor for file uploads."""
-=======
 def _validate_upload_file(
     upload: UploadFile,
     field_name: str,
@@ -552,7 +519,6 @@
     Returns:
         Extractor function
     """
->>>>>>> 7ba2d3c7
     key = alias or name
     optional = default is not inspect.Parameter.empty or is_optional(annotation)
 
@@ -571,17 +537,6 @@
     if optional:
         default_value = None if default is inspect.Parameter.empty else default
 
-<<<<<<< HEAD
-        def extract(files_map: dict[str, Any]) -> Any:
-            value = files_map.get(key, default_value)
-            # Wrap single file in list if annotation expects list
-            if expects_list and value is not None and not isinstance(value, list):
-                return [value]
-            return value
-    else:
-
-        def extract(files_map: dict[str, Any]) -> Any:
-=======
         def extract_optional(files_map: dict[str, Any]) -> Any:
             if key not in files_map:
                 return default_value
@@ -631,7 +586,6 @@
     else:
 
         def extract_required(files_map: dict[str, Any]) -> Any:
->>>>>>> 7ba2d3c7
             if key not in files_map:
                 raise RequestValidationError(
                     errors=[
