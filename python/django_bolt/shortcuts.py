--- conflicted
+++ resolved
@@ -6,13 +6,9 @@
 from .responses import Response
 
 
-<<<<<<< HEAD
-def render(request, template_name: str, context=None, content_type=None, status=200, using=None):
-=======
 def render(
     request, template_name: str, context=None, content_type: str | MediaType = MediaType.HTML, status=200, using=None
 ):
->>>>>>> 7ba2d3c7
     """
     Return an HttpResponse whose content is filled with the result of calling
     django.template.loader.render_to_string() with the passed arguments.
