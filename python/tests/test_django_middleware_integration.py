--- conflicted
+++ resolved
@@ -1150,11 +1150,6 @@
                 if key.lower() == "set-cookie":
                     set_cookie_headers.append(value)
 
-<<<<<<< HEAD
-            "\n".join(set_cookie_headers)
-
-=======
->>>>>>> 20c5edf1
             # Check session_id has HttpOnly
             # Find the session_id cookie line
             session_cookie = next((c for c in set_cookie_headers if "session_id=" in c), None)
