"""
Test models for Django ORM integration tests.

These models are used to verify that ViewSets work with real Django ORM operations.
"""

from django.db import models


class Article(models.Model):
    """Test model for ViewSet/Mixin Django ORM integration tests."""

    statuses = (("draft", "draft"), ("published", "published"))

    title = models.CharField(max_length=200)
    content = models.TextField()
    status = models.CharField(choices=statuses, default="draft", max_length=100)
    author = models.CharField(max_length=100)
    is_published = models.BooleanField(default=False)
    created_at = models.DateTimeField(auto_now_add=True)
    updated_at = models.DateTimeField(auto_now=True)

    class Meta:
        app_label = "django_bolt"
        ordering = ["-created_at"]

    def __str__(self):
        return self.title


class Author(models.Model):
    """Author model for testing nested ForeignKey relationships."""

    name = models.CharField(max_length=200)
    email = models.EmailField()
    bio = models.TextField(blank=True)
    created_at = models.DateTimeField(auto_now_add=True)

    class Meta:
        app_label = "django_bolt"

    def __str__(self):
        return self.name


class Tag(models.Model):
    """Tag model for testing nested many-to-many relationships."""

    name = models.CharField(max_length=100, unique=True)
    description = models.TextField(blank=True)

    class Meta:
        app_label = "django_bolt"

    def __str__(self):
        return self.name


class BlogPost(models.Model):
    """BlogPost model with ForeignKey to Author and M2M to Tags."""

    title = models.CharField(max_length=300)
    content = models.TextField()
    author = models.ForeignKey(Author, on_delete=models.CASCADE, related_name="posts")
    tags = models.ManyToManyField(Tag, related_name="posts")
    published = models.BooleanField(default=False)
    created_at = models.DateTimeField(auto_now_add=True)
    updated_at = models.DateTimeField(auto_now=True)

    class Meta:
        app_label = "django_bolt"
        ordering = ["-created_at"]

    def __str__(self):
        return self.title


class Comment(models.Model):
    """Comment model with ForeignKey to both Author and BlogPost."""

    post = models.ForeignKey(BlogPost, on_delete=models.CASCADE, related_name="comments")
    author = models.ForeignKey(Author, on_delete=models.CASCADE, related_name="comments")
    text = models.TextField()
    created_at = models.DateTimeField(auto_now_add=True)

    class Meta:
        app_label = "django_bolt"
        ordering = ["created_at"]

    def __str__(self):
        return f"Comment by {self.author.name} on {self.post.title}"


class User(models.Model):
    """Custom user model for testing authentication flows."""

    username = models.CharField(max_length=150, unique=True)
    email = models.EmailField(unique=True)
    password_hash = models.CharField(max_length=255)
    is_active = models.BooleanField(default=True)
    is_staff = models.BooleanField(default=False)
    created_at = models.DateTimeField(auto_now_add=True)
    updated_at = models.DateTimeField(auto_now=True)

    class Meta:
        app_label = "django_bolt"
        ordering = ["-created_at"]

    def __str__(self):
        return self.username


class UserProfile(models.Model):
    """User profile with one-to-one relationship to User."""

    user = models.OneToOneField(User, on_delete=models.CASCADE, related_name="profile")
    bio = models.TextField(max_length=500, blank=True)
    avatar_url = models.URLField(blank=True)
    phone = models.CharField(max_length=20, blank=True)
    date_of_birth = models.DateField(null=True, blank=True)
    location = models.CharField(max_length=100, blank=True)
    created_at = models.DateTimeField(auto_now_add=True)
    updated_at = models.DateTimeField(auto_now=True)

    class Meta:
        app_label = "django_bolt"
<<<<<<< HEAD
=======

    def __str__(self):
        return f"Profile for {self.user.username}"


class Document(models.Model):
    """Document model for testing file upload integration."""

    title = models.CharField(max_length=200)
    file = models.FileField(upload_to="documents/")
    uploaded_at = models.DateTimeField(auto_now_add=True)

    class Meta:
        app_label = "django_bolt"
>>>>>>> 7ba2d3c7

    def __str__(self):
        return self.title<|MERGE_RESOLUTION|>--- conflicted
+++ resolved
@@ -124,8 +124,6 @@
 
     class Meta:
         app_label = "django_bolt"
-<<<<<<< HEAD
-=======
 
     def __str__(self):
         return f"Profile for {self.user.username}"
@@ -140,7 +138,6 @@
 
     class Meta:
         app_label = "django_bolt"
->>>>>>> 7ba2d3c7
 
     def __str__(self):
         return self.title